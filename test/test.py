--- conflicted
+++ resolved
@@ -297,7 +297,6 @@
 
         self.assertTrue(verify_progress(conv))
 
-<<<<<<< HEAD
     def test_converter_2pass(self):
         c = Converter()
         self.video_file_path = 'xx.ogg'
@@ -315,7 +314,7 @@
         self.assertEquals(options_repr, repr(options))
 
         self._assert_converted_video_file()
-=======
+
     def test_converter_vp8_codec(self):
         c = Converter()
         conv = c.convert('test1.ogg', self.video_file_path, {
@@ -329,24 +328,5 @@
         self.assertTrue(verify_progress(conv))
 
 
-def verify_progress(p):
-    if not p:
-        return False
-
-    li = list(p)
-    if len(li) < 1:
-        return False
-
-    prev = 0
-    for i in li:
-        if type(i) != int or i < 0 or i > 100:
-            return False
-        if i < prev:
-            return False
-        prev = i
-    return True
->>>>>>> 0f6904ce
-
-
 if __name__ == '__main__':
     unittest.main()